import asyncio
import json
import sys
import time
import traceback
from concurrent.futures import Future
from functools import wraps
from typing import (
    TYPE_CHECKING,
    Any,
    Callable,
    Coroutine,
    Generic,
    Optional,
    Tuple,
    TypeVar,
    cast,
)

from dbos.application_database import ApplicationDatabase, TransactionResultInternal

if sys.version_info < (3, 10):
    from typing_extensions import ParamSpec
else:
    from typing import ParamSpec

from dbos import utils
from dbos.context import (
    DBOSAssumeRole,
    DBOSContext,
    DBOSContextEnsure,
    DBOSContextSwap,
    EnterDBOSChildWorkflow,
    EnterDBOSStep,
    EnterDBOSTransaction,
    EnterDBOSWorkflow,
    OperationType,
    SetWorkflowID,
    TracedAttributes,
    assert_current_dbos_context,
    get_local_dbos_context,
)
from dbos.error import (
    DBOSException,
    DBOSMaxStepRetriesExceeded,
    DBOSNonExistentWorkflowError,
    DBOSRecoveryError,
    DBOSWorkflowConflictIDError,
    DBOSWorkflowFunctionNotFoundError,
)
from dbos.registrations import (
    DEFAULT_MAX_RECOVERY_ATTEMPTS,
    get_config_name,
    get_dbos_class_name,
    get_dbos_func_name,
    get_func_info,
    get_or_create_func_info,
    get_temp_workflow_type,
    set_dbos_func_name,
    set_temp_workflow_type,
)
from dbos.roles import check_required_roles
from dbos.system_database import (
    GetEventWorkflowContext,
    OperationResultInternal,
    WorkflowStatusInternal,
    WorkflowStatusString,
)
from dbos.utils import WorkflowInputs

if TYPE_CHECKING:
    from dbos.dbos import DBOS, Workflow, WorkflowHandle, WorkflowStatus, _DBOSRegistry
    from dbos.dbos import IsolationLevel

from sqlalchemy.exc import DBAPIError

P = ParamSpec("P")  # A generic type for workflow parameters
R = TypeVar("R", covariant=True)  # A generic type for workflow return values
F = TypeVar("F", bound=Callable[..., Any])

TEMP_SEND_WF_NAME = "<temp>.temp_send_workflow"


class _WorkflowHandleFuture(Generic[R]):

    def __init__(self, workflow_id: str, future: Future[R], dbos: "DBOS"):
        self.workflow_id = workflow_id
        self.future = future
        self.dbos = dbos

    def get_workflow_id(self) -> str:
        return self.workflow_id

    def get_result(self) -> R:
        return self.future.result()

    def get_status(self) -> "WorkflowStatus":
        stat = self.dbos.get_workflow_status(self.workflow_id)
        if stat is None:
            raise DBOSNonExistentWorkflowError(self.workflow_id)
        return stat


class _WorkflowHandlePolling(Generic[R]):

    def __init__(self, workflow_id: str, dbos: "DBOS"):
        self.workflow_id = workflow_id
        self.dbos = dbos

    def get_workflow_id(self) -> str:
        return self.workflow_id

    def get_result(self) -> R:
        res: R = asyncio.run(self.dbos._sys_db.await_workflow_result(self.workflow_id))
        return res

    def get_status(self) -> "WorkflowStatus":
        stat = self.dbos.get_workflow_status(self.workflow_id)
        if stat is None:
            raise DBOSNonExistentWorkflowError(self.workflow_id)
        return stat


async def _init_workflow(
    dbos: "DBOS",
    ctx: DBOSContext,
    inputs: WorkflowInputs,
    wf_name: str,
    class_name: Optional[str],
    config_name: Optional[str],
    temp_wf_type: Optional[str],
    queue: Optional[str] = None,
    max_recovery_attempts: int = DEFAULT_MAX_RECOVERY_ATTEMPTS,
) -> WorkflowStatusInternal:
    wfid = (
        ctx.workflow_id
        if len(ctx.workflow_id) > 0
        else ctx.id_assigned_for_next_workflow
    )
    status: WorkflowStatusInternal = {
        "workflow_uuid": wfid,
        "status": (
            WorkflowStatusString.PENDING.value
            if queue is None
            else WorkflowStatusString.ENQUEUED.value
        ),
        "name": wf_name,
        "class_name": class_name,
        "config_name": config_name,
        "output": None,
        "error": None,
        "app_id": ctx.app_id,
        "app_version": ctx.app_version,
        "executor_id": ctx.executor_id,
        "request": (utils.serialize(ctx.request) if ctx.request is not None else None),
        "recovery_attempts": None,
        "authenticated_user": ctx.authenticated_user,
        "authenticated_roles": (
            json.dumps(ctx.authenticated_roles) if ctx.authenticated_roles else None
        ),
        "assumed_role": ctx.assumed_role,
        "queue_name": queue,
    }

    # If we have a class name, the first arg is the instance and do not serialize
    if class_name is not None:
        inputs = {"args": inputs["args"][1:], "kwargs": inputs["kwargs"]}

    if temp_wf_type != "transaction" or queue is not None:
        # Synchronously record the status and inputs for workflows and single-step workflows
        # We also have to do this for single-step workflows because of the foreign key constraint on the operation outputs table
        # TODO: Make this transactional (and with the queue step below)
        await dbos._sys_db.update_workflow_status(
            status, False, ctx.in_recovery, max_recovery_attempts=max_recovery_attempts
        )
        await dbos._sys_db.update_workflow_inputs(wfid, utils.serialize_args(inputs))
    else:
        # Buffer the inputs for single-transaction workflows, but don't buffer the status
        dbos._sys_db.buffer_workflow_inputs(wfid, utils.serialize_args(inputs))

    if queue is not None:
        await dbos._sys_db.enqueue(wfid, queue)

    return status


def _execute_workflow_sync(
    dbos: "DBOS",
    status: WorkflowStatusInternal,
    func: "Workflow[P, R]",
    *args: Any,
    **kwargs: Any,
) -> R:
    try:
        output = func(*args, **kwargs)
        status["status"] = "SUCCESS"
        status["output"] = utils.serialize(output)
        if status["queue_name"] is not None:
<<<<<<< HEAD
            asyncio.run(dbos._sys_db.remove_from_queue(status["workflow_uuid"]))
=======
            queue = dbos._registry.queue_info_map[status["queue_name"]]
            dbos._sys_db.remove_from_queue(status["workflow_uuid"], queue)
>>>>>>> d8efc91c
        dbos._sys_db.buffer_workflow_status(status)
    except DBOSWorkflowConflictIDError:
        # Retrieve the workflow handle and wait for the result.
        # Must use existing_workflow=False because workflow status might not be set yet for single transaction workflows.
        wf_handle: "WorkflowHandle[R]" = dbos.retrieve_workflow(
            status["workflow_uuid"], existing_workflow=False
        )
        output = wf_handle.get_result()
        return output
    except Exception as error:
        status["status"] = "ERROR"
        status["error"] = utils.serialize_exception(error)
        if status["queue_name"] is not None:
<<<<<<< HEAD
            asyncio.run(dbos._sys_db.remove_from_queue(status["workflow_uuid"]))
        asyncio.run(dbos._sys_db.update_workflow_status(status))
        raise

    return output


async def _execute_workflow_async(
    dbos: "DBOS",
    status: WorkflowStatusInternal,
    func: "Workflow[P, Coroutine[Any, Any, R]]",
    *args: Any,
    **kwargs: Any,
) -> R:
    try:
        output: R = await func(*args, **kwargs)
        status["status"] = "SUCCESS"
        status["output"] = utils.serialize(output)
        if status["queue_name"] is not None:
            await dbos._sys_db.remove_from_queue(status["workflow_uuid"])
        dbos._sys_db.buffer_workflow_status(status)
    except DBOSWorkflowConflictIDError:
        # Retrieve the workflow handle and wait for the result.
        # Must use existing_workflow=False because workflow status might not be set yet for single transaction workflows.
        wf_handle: "WorkflowHandle[R]" = dbos.retrieve_workflow(
            status["workflow_uuid"], existing_workflow=False
        )
        output = wf_handle.get_result()
        return output
    except Exception as error:
        status["status"] = "ERROR"
        status["error"] = utils.serialize_exception(error)
        if status["queue_name"] is not None:
            await dbos._sys_db.remove_from_queue(status["workflow_uuid"])
        await dbos._sys_db.update_workflow_status(status)
=======
            queue = dbos._registry.queue_info_map[status["queue_name"]]
            dbos._sys_db.remove_from_queue(status["workflow_uuid"], queue)
        dbos._sys_db.update_workflow_status(status)
>>>>>>> d8efc91c
        raise

    return output


def _execute_workflow_wthread(
    dbos: "DBOS",
    status: WorkflowStatusInternal,
    func: "Workflow[P, R]",
    ctx: DBOSContext,
    *args: Any,
    **kwargs: Any,
) -> R:
    attributes: TracedAttributes = {
        "name": func.__name__,
        "operationType": OperationType.WORKFLOW.value,
    }
    with DBOSContextSwap(ctx):
        with EnterDBOSWorkflow(attributes):
            try:
<<<<<<< HEAD
                return _execute_workflow_sync(dbos, status, func, *args, **kwargs)
            except Exception as e:
=======
                return _execute_workflow(dbos, status, func, *args, **kwargs)
            except Exception:
>>>>>>> d8efc91c
                dbos.logger.error(
                    f"Exception encountered in asynchronous workflow: {traceback.format_exc()}"
                )
                raise


def _execute_workflow_id(dbos: "DBOS", workflow_id: str) -> "WorkflowHandle[Any]":
    status = asyncio.run(dbos._sys_db.get_workflow_status(workflow_id))
    if not status:
        raise DBOSRecoveryError(workflow_id, "Workflow status not found")
    inputs = asyncio.run(dbos._sys_db.get_workflow_inputs(workflow_id))
    if not inputs:
        raise DBOSRecoveryError(workflow_id, "Workflow inputs not found")
    wf_func = dbos._registry.workflow_info_map.get(status["name"], None)
    if not wf_func:
        raise DBOSWorkflowFunctionNotFoundError(
            workflow_id, "Workflow function not found"
        )
    with DBOSContextEnsure():
        ctx = assert_current_dbos_context()
        request = status["request"]
        ctx.request = utils.deserialize(request) if request is not None else None
        if status["config_name"] is not None:
            config_name = status["config_name"]
            class_name = status["class_name"]
            iname = f"{class_name}/{config_name}"
            if iname not in dbos._registry.instance_info_map:
                raise DBOSWorkflowFunctionNotFoundError(
                    workflow_id,
                    f"Cannot execute workflow because instance '{iname}' is not registered",
                )
            with SetWorkflowID(workflow_id):
                return _start_workflow(
                    dbos,
                    wf_func,
                    status["queue_name"],
                    True,
                    dbos._registry.instance_info_map[iname],
                    *inputs["args"],
                    **inputs["kwargs"],
                )
        elif status["class_name"] is not None:
            class_name = status["class_name"]
            if class_name not in dbos._registry.class_info_map:
                raise DBOSWorkflowFunctionNotFoundError(
                    workflow_id,
                    f"Cannot execute workflow because class '{class_name}' is not registered",
                )
            with SetWorkflowID(workflow_id):
                return _start_workflow(
                    dbos,
                    wf_func,
                    status["queue_name"],
                    True,
                    dbos._registry.class_info_map[class_name],
                    *inputs["args"],
                    **inputs["kwargs"],
                )
        else:
            with SetWorkflowID(workflow_id):
                return _start_workflow(
                    dbos,
                    wf_func,
                    status["queue_name"],
                    True,
                    *inputs["args"],
                    **inputs["kwargs"],
                )


def _workflow_wrapper(
    dbosreg: "_DBOSRegistry",
    func: F,
    max_recovery_attempts: int = DEFAULT_MAX_RECOVERY_ATTEMPTS,
) -> F:
    func.__orig_func = func  # type: ignore

    fi = get_or_create_func_info(func)
    fi.max_recovery_attempts = max_recovery_attempts

    # @wraps(func)
    def sync_wrapper(*args: Any, **kwargs: Any) -> Any:
        if dbosreg.dbos is None:
            raise DBOSException(
                f"Function {func.__name__} invoked before DBOS initialized"
            )
        dbos = dbosreg.dbos

        rr: Optional[str] = check_required_roles(func, fi)
        attributes: TracedAttributes = {
            "name": func.__name__,
            "operationType": OperationType.WORKFLOW.value,
        }
        inputs: WorkflowInputs = {
            "args": args,
            "kwargs": kwargs,
        }
        ctx = get_local_dbos_context()
        enterWorkflowCtxMgr = (
            EnterDBOSChildWorkflow if ctx and ctx.is_workflow() else EnterDBOSWorkflow
        )
        with enterWorkflowCtxMgr(attributes), DBOSAssumeRole(rr):
            ctx = assert_current_dbos_context()  # Now the child ctx
            status = asyncio.run(
                _init_workflow(
                    dbos,
                    ctx,
                    inputs=inputs,
                    wf_name=get_dbos_func_name(func),
                    class_name=get_dbos_class_name(fi, func, args),
                    config_name=get_config_name(fi, func, args),
                    temp_wf_type=get_temp_workflow_type(func),
                )
            )

            return _execute_workflow_sync(dbos, status, func, *args, **kwargs)

    async def async_wrapper(*args: Any, **kwargs: Any) -> Any:
        if dbosreg.dbos is None:
            raise DBOSException(
                f"Function {func.__name__} invoked before DBOS initialized"
            )
        dbos = dbosreg.dbos

        rr: Optional[str] = check_required_roles(func, fi)
        attributes: TracedAttributes = {
            "name": func.__name__,
            "operationType": OperationType.WORKFLOW.value,
        }
        inputs: WorkflowInputs = {
            "args": args,
            "kwargs": kwargs,
        }
        ctx = get_local_dbos_context()
        enterWorkflowCtxMgr = (
            EnterDBOSChildWorkflow if ctx and ctx.is_workflow() else EnterDBOSWorkflow
        )
        with enterWorkflowCtxMgr(attributes), DBOSAssumeRole(rr):
            ctx = assert_current_dbos_context()  # Now the child ctx
            status = await _init_workflow(
                dbos,
                ctx,
                inputs=inputs,
                wf_name=get_dbos_func_name(func),
                class_name=get_dbos_class_name(fi, func, args),
                config_name=get_config_name(fi, func, args),
                temp_wf_type=get_temp_workflow_type(func),
                max_recovery_attempts=max_recovery_attempts,
            )

            dbos.logger.debug(
                f"Running workflow, id: {ctx.workflow_id}, name: {get_dbos_func_name(func)}"
            )
            return await _execute_workflow_async(dbos, status, func, *args, **kwargs)

    wrapper = wraps(func)(
        async_wrapper if asyncio.iscoroutinefunction(func) else sync_wrapper
    )
    wrapped_func = cast(F, wrapper)
    return wrapped_func


def _workflow(reg: "_DBOSRegistry", max_recovery_attempts: int) -> Callable[[F], F]:
    def _workflow_decorator(func: F) -> F:
        wrapped_func = _workflow_wrapper(reg, func, max_recovery_attempts)
        reg.register_wf_function(func.__qualname__, wrapped_func)
        return wrapped_func

    return _workflow_decorator


def _start_workflow(
    dbos: "DBOS",
    func: "Workflow[P, R]",
    queue_name: Optional[str],
    execute_workflow: bool,
    *args: P.args,
    **kwargs: P.kwargs,
) -> "WorkflowHandle[R]":
    fself: Optional[object] = None
    if hasattr(func, "__self__"):
        fself = func.__self__

    fi = get_func_info(func)
    if fi is None:
        raise DBOSWorkflowFunctionNotFoundError(
            "<NONE>", f"start_workflow: function {func.__name__} is not registered"
        )

    func = cast("Workflow[P, R]", func.__orig_func)  # type: ignore

    inputs: WorkflowInputs = {
        "args": args,
        "kwargs": kwargs,
    }

    # Sequence of events for starting a workflow:
    #   First - is there a WF already running?
    #      (and not in step as that is an error)
    #   Assign an ID to the workflow, if it doesn't have an app-assigned one
    #      If this is a root workflow, assign a new ID
    #      If this is a child workflow, assign parent wf id with call# suffix
    #   Make a (system) DB record for the workflow
    #   Pass the new context to a worker thread that will run the wf function
    cur_ctx = get_local_dbos_context()
    if cur_ctx is not None and cur_ctx.is_within_workflow():
        assert cur_ctx.is_workflow()  # Not in a step
        cur_ctx.function_id += 1
        if len(cur_ctx.id_assigned_for_next_workflow) == 0:
            cur_ctx.id_assigned_for_next_workflow = (
                cur_ctx.workflow_id + "-" + str(cur_ctx.function_id)
            )

    new_wf_ctx = DBOSContext() if cur_ctx is None else cur_ctx.create_child()
    new_wf_ctx.id_assigned_for_next_workflow = new_wf_ctx.assign_workflow_id()
    new_wf_id = new_wf_ctx.id_assigned_for_next_workflow

    gin_args: Tuple[Any, ...] = args
    if fself is not None:
        gin_args = (fself,)

    status = asyncio.run(
        _init_workflow(
            dbos,
            new_wf_ctx,
            inputs=inputs,
            wf_name=get_dbos_func_name(func),
            class_name=get_dbos_class_name(fi, func, gin_args),
            config_name=get_config_name(fi, func, gin_args),
            temp_wf_type=get_temp_workflow_type(func),
            queue=queue_name,
            max_recovery_attempts=fi.max_recovery_attempts,
        )
    )

    if not execute_workflow:
        return _WorkflowHandlePolling(new_wf_id, dbos)

    if fself is not None:
        future = dbos._executor.submit(
            cast(Callable[..., R], _execute_workflow_wthread),
            dbos,
            status,
            func,
            new_wf_ctx,
            fself,
            *args,
            **kwargs,
        )
    else:
        future = dbos._executor.submit(
            cast(Callable[..., R], _execute_workflow_wthread),
            dbos,
            status,
            func,
            new_wf_ctx,
            *args,
            **kwargs,
        )
    return _WorkflowHandleFuture(new_wf_id, future, dbos)


def _transaction(
    dbosreg: "_DBOSRegistry", isolation_level: "IsolationLevel" = "SERIALIZABLE"
) -> Callable[[F], F]:
    def decorator(func: F) -> F:
        def invoke_tx_sync(*args: Any, **kwargs: Any) -> Any:
            if dbosreg.dbos is None:
                raise DBOSException(
                    f"Function {func.__name__} invoked before DBOS initialized"
                )
            dbos = dbosreg.dbos
            with dbos._app_db.sessionmaker() as session:
                attributes: TracedAttributes = {
                    "name": func.__name__,
                    "operationType": OperationType.TRANSACTION.value,
                }
                with EnterDBOSTransaction(session, attributes=attributes) as ctx:
                    txn_output: TransactionResultInternal = {
                        "workflow_uuid": ctx.workflow_id,
                        "function_id": ctx.function_id,
                        "output": None,
                        "error": None,
                        "txn_snapshot": "",  # TODO: add actual snapshot
                        "executor_id": None,
                        "txn_id": None,
                    }
                    retry_wait_seconds = 0.001
                    backoff_factor = 1.5
                    max_retry_wait_seconds = 2.0
                    while True:
                        has_recorded_error = False
                        try:
                            with session.begin():
                                # This must be the first statement in the transaction!
                                session.connection(
                                    execution_options={
                                        "isolation_level": isolation_level
                                    }
                                )
                                # Check recorded output for OAOO
                                recorded_output = (
                                    ApplicationDatabase.check_transaction_execution(
                                        session,
                                        ctx.workflow_id,
                                        ctx.function_id,
                                    )
                                )
                                if recorded_output:
                                    dbos.logger.debug(
                                        f"Replaying transaction, id: {ctx.function_id}, name: {attributes['name']}"
                                    )
                                    if recorded_output["error"]:
                                        deserialized_error = (
                                            utils.deserialize_exception(
                                                recorded_output["error"]
                                            )
                                        )
                                        has_recorded_error = True
                                        raise deserialized_error
                                    elif recorded_output["output"]:
                                        return utils.deserialize(
                                            recorded_output["output"]
                                        )
                                    else:
                                        raise Exception(
                                            "Output and error are both None"
                                        )
                                else:
                                    dbos.logger.debug(
                                        f"Running transaction, id: {ctx.function_id}, name: {attributes['name']}"
                                    )

                                output = func(*args, **kwargs)
                                txn_output["output"] = utils.serialize(output)
                                assert (
                                    ctx.sql_session is not None
                                ), "Cannot find a database connection"
                                ApplicationDatabase.record_transaction_output(
                                    ctx.sql_session, txn_output
                                )
                                break
                        except DBAPIError as dbapi_error:
                            if dbapi_error.orig.sqlstate == "40001":  # type: ignore
                                # Retry on serialization failure
                                ctx.get_current_span().add_event(
                                    "Transaction Serialization Failure",
                                    {"retry_wait_seconds": retry_wait_seconds},
                                )
                                time.sleep(retry_wait_seconds)
                                retry_wait_seconds = min(
                                    retry_wait_seconds * backoff_factor,
                                    max_retry_wait_seconds,
                                )
                                continue
                            raise
                        except Exception as error:
                            # Don't record the error if it was already recorded
                            if not has_recorded_error:
                                txn_output["error"] = utils.serialize_exception(error)
                                dbos._app_db.record_transaction_error(txn_output)
                            raise
            return output

        async def invoke_tx_async(*args: Any, **kwargs: Any) -> Any:
            if dbosreg.dbos is None:
                raise DBOSException(
                    f"Function {func.__name__} invoked before DBOS initialized"
                )
            dbos = dbosreg.dbos
            async with dbos._app_db.async_sessionmaker() as session:
                attributes: TracedAttributes = {
                    "name": func.__name__,
                    "operationType": OperationType.TRANSACTION.value,
                }
                with EnterDBOSTransaction(session, attributes=attributes) as ctx:
                    txn_output: TransactionResultInternal = {
                        "workflow_uuid": ctx.workflow_id,
                        "function_id": ctx.function_id,
                        "output": None,
                        "error": None,
                        "txn_snapshot": "",  # TODO: add actual snapshot
                        "executor_id": None,
                        "txn_id": None,
                    }
                    retry_wait_seconds = 0.001
                    backoff_factor = 1.5
                    max_retry_wait_seconds = 2.0
                    while True:
                        has_recorded_error = False
                        try:
                            async with session.begin():
                                # This must be the first statement in the transaction!
                                await session.connection(
                                    execution_options={
                                        "isolation_level": isolation_level
                                    }
                                )
                                # Check recorded output for OAOO
                                recorded_output = await ApplicationDatabase.check_transaction_execution_async(
                                    session,
                                    ctx.workflow_id,
                                    ctx.function_id,
                                )
                                if recorded_output:
                                    if recorded_output["error"]:
                                        deserialized_error = (
                                            utils.deserialize_exception(
                                                recorded_output["error"]
                                            )
                                        )
                                        has_recorded_error = True
                                        raise deserialized_error
                                    elif recorded_output["output"]:
                                        return utils.deserialize(
                                            recorded_output["output"]
                                        )
                                    else:
                                        raise Exception(
                                            "Output and error are both None"
                                        )
                                output = await func(*args, **kwargs)
                                txn_output["output"] = utils.serialize(output)
                                assert (
                                    ctx.async_sql_session is not None
                                ), "Cannot find a database connection"
                                await ApplicationDatabase.record_transaction_output_async(
                                    ctx.async_sql_session, txn_output
                                )
                                break
                        except DBAPIError as dbapi_error:
                            if dbapi_error.orig.sqlstate == "40001":  # type: ignore
                                # Retry on serialization failure
                                ctx.get_current_span().add_event(
                                    "Transaction Serialization Failure",
                                    {"retry_wait_seconds": retry_wait_seconds},
                                )
                                time.sleep(retry_wait_seconds)
                                retry_wait_seconds = min(
                                    retry_wait_seconds * backoff_factor,
                                    max_retry_wait_seconds,
                                )
                                continue
                            raise
                        except Exception as error:
                            # Don't record the error if it was already recorded
                            if not has_recorded_error:
                                txn_output["error"] = utils.serialize_exception(error)
                                await dbos._app_db.record_transaction_error_async(
                                    txn_output
                                )
                            raise
            return output

        fi = get_or_create_func_info(func)

        def wrapper_sync(*args: Any, **kwargs: Any) -> Any:
            rr: Optional[str] = check_required_roles(func, fi)
            # Entering transaction is allowed:
            #  In a workflow (that is not in a step already)
            #  Not in a workflow (we will start the single op workflow)
            ctx = get_local_dbos_context()
            if ctx and ctx.is_within_workflow():
                assert (
                    ctx.is_workflow()
                ), "Transactions must be called from within workflows"
                with DBOSAssumeRole(rr):
                    return invoke_tx_sync(*args, **kwargs)
            else:
                tempwf = dbosreg.workflow_info_map.get("<temp>." + func.__qualname__)
                assert tempwf
                return tempwf(*args, **kwargs)

        async def wrapper_async(*args: Any, **kwargs: Any) -> Any:
            rr: Optional[str] = check_required_roles(func, fi)
            # Entering transaction is allowed:
            #  In a workflow (that is not in a step already)
            #  Not in a workflow (we will start the single op workflow)
            ctx = get_local_dbos_context()
            if ctx and ctx.is_within_workflow():
                assert (
                    ctx.is_workflow()
                ), "Transactions must be called from within workflows"
                with DBOSAssumeRole(rr):
                    return await invoke_tx_async(*args, **kwargs)
            else:
                tempwf = dbosreg.workflow_info_map.get("<temp>." + func.__qualname__)
                assert tempwf
                return await tempwf(*args, **kwargs)

        wrapper = wraps(func)(
            wrapper_async if asyncio.iscoroutinefunction(func) else wrapper_sync
        )

        def temp_wf_sync(*args: Any, **kwargs: Any) -> Any:
            return wrapper_sync(*args, **kwargs)

        async def temp_wf_async(*args: Any, **kwargs: Any) -> Any:
            return await wrapper_async(*args, **kwargs)

        temp_wf = temp_wf_async if asyncio.iscoroutinefunction(func) else temp_wf_sync

        wrapped_wf = _workflow_wrapper(dbosreg, temp_wf)
        set_dbos_func_name(temp_wf, "<temp>." + func.__qualname__)
        set_temp_workflow_type(temp_wf, "transaction")
        dbosreg.register_wf_function(get_dbos_func_name(temp_wf), wrapped_wf)
        wrapper.__orig_func = temp_wf  # type: ignore

        return cast(F, wrapper)

    return decorator


def _step(
    dbosreg: "_DBOSRegistry",
    *,
    retries_allowed: bool = False,
    interval_seconds: float = 1.0,
    max_attempts: int = 3,
    backoff_rate: float = 2.0,
) -> Callable[[F], F]:
    def decorator(func: F) -> F:

        def invoke_step_sync(*args: Any, **kwargs: Any) -> Any:
            if dbosreg.dbos is None:
                raise DBOSException(
                    f"Function {func.__name__} invoked before DBOS initialized"
                )
            dbos = dbosreg.dbos

            attributes: TracedAttributes = {
                "name": func.__name__,
                "operationType": OperationType.STEP.value,
            }
            with EnterDBOSStep(attributes) as ctx:
                step_output: OperationResultInternal = {
                    "workflow_uuid": ctx.workflow_id,
                    "function_id": ctx.function_id,
                    "output": None,
                    "error": None,
                }
                recorded_output = asyncio.run(
                    dbos._sys_db.check_operation_execution(
                        ctx.workflow_id, ctx.function_id
                    )
                )
                if recorded_output:
                    dbos.logger.debug(
                        f"Replaying step, id: {ctx.function_id}, name: {attributes['name']}"
                    )
                    if recorded_output["error"] is not None:
                        deserialized_error = utils.deserialize_exception(
                            recorded_output["error"]
                        )
                        raise deserialized_error
                    elif recorded_output["output"] is not None:
                        return utils.deserialize(recorded_output["output"])
                    else:
                        raise Exception("Output and error are both None")
                else:
                    dbos.logger.debug(
                        f"Running step, id: {ctx.function_id}, name: {attributes['name']}"
                    )

                output = None
                error = None
                local_max_attempts = max_attempts if retries_allowed else 1
                max_retry_interval_seconds: float = 3600  # 1 Hour
                local_interval_seconds = interval_seconds
                for attempt in range(1, local_max_attempts + 1):
                    try:
                        output = func(*args, **kwargs)
                        step_output["output"] = utils.serialize(output)
                        error = None
                        break
                    except Exception as err:
                        error = err
                        if retries_allowed:
                            dbos.logger.warning(
                                f"Step being automatically retried. (attempt {attempt} of {local_max_attempts}). {traceback.format_exc()}"
                            )
                            ctx.get_current_span().add_event(
                                f"Step attempt {attempt} failed",
                                {
                                    "error": str(error),
                                    "retryIntervalSeconds": local_interval_seconds,
                                },
                            )
                            if attempt == local_max_attempts:
                                error = DBOSMaxStepRetriesExceeded()
                            else:
                                time.sleep(local_interval_seconds)
                                local_interval_seconds = min(
                                    local_interval_seconds * backoff_rate,
                                    max_retry_interval_seconds,
                                )

                step_output["error"] = (
                    utils.serialize_exception(error) if error is not None else None
                )
                asyncio.run(dbos._sys_db.record_operation_result(step_output))

                if error is not None:
                    raise error
                return output

        async def invoke_step_async(*args: Any, **kwargs: Any) -> Any:
            if dbosreg.dbos is None:
                raise DBOSException(
                    f"Function {func.__name__} invoked before DBOS initialized"
                )
            dbos = dbosreg.dbos

            attributes: TracedAttributes = {
                "name": func.__name__,
                "operationType": OperationType.STEP.value,
            }
            with EnterDBOSStep(attributes) as ctx:
                step_output: OperationResultInternal = {
                    "workflow_uuid": ctx.workflow_id,
                    "function_id": ctx.function_id,
                    "output": None,
                    "error": None,
                }
                recorded_output = await dbos._sys_db.check_operation_execution(
                    ctx.workflow_id, ctx.function_id
                )
                if recorded_output:
                    if recorded_output["error"] is not None:
                        deserialized_error = utils.deserialize_exception(
                            recorded_output["error"]
                        )
                        raise deserialized_error
                    elif recorded_output["output"] is not None:
                        return utils.deserialize(recorded_output["output"])
                    else:
                        raise Exception("Output and error are both None")
                output = None
                error = None
                local_max_attempts = max_attempts if retries_allowed else 1
                max_retry_interval_seconds: float = 3600  # 1 Hour
                local_interval_seconds = interval_seconds
                for attempt in range(1, local_max_attempts + 1):
                    try:
                        output = await func(*args, **kwargs)
                        step_output["output"] = utils.serialize(output)
                        error = None
                        break
                    except Exception as err:
                        error = err
                        if retries_allowed:
                            dbos.logger.warning(
                                f"Step being automatically retried. (attempt {attempt} of {local_max_attempts}). {traceback.format_exc()}"
                            )
                            ctx.get_current_span().add_event(
                                f"Step attempt {attempt} failed",
                                {
                                    "error": str(error),
                                    "retryIntervalSeconds": local_interval_seconds,
                                },
                            )
                            if attempt == local_max_attempts:
                                error = DBOSMaxStepRetriesExceeded()
                            else:
                                time.sleep(local_interval_seconds)
                                local_interval_seconds = min(
                                    local_interval_seconds * backoff_rate,
                                    max_retry_interval_seconds,
                                )

                step_output["error"] = (
                    utils.serialize_exception(error) if error is not None else None
                )
                await dbos._sys_db.record_operation_result(step_output)

                if error is not None:
                    raise error
                return output

        fi = get_or_create_func_info(func)

        def wrapper_sync(*args: Any, **kwargs: Any) -> Any:
            rr: Optional[str] = check_required_roles(func, fi)
            # Entering step is allowed:
            #  In a step already, just call the original function directly.
            #  In a workflow (that is not in a step already)
            #  Not in a workflow (we will start the single op workflow)
            ctx = get_local_dbos_context()
            if ctx and ctx.is_step():
                # Call the original function directly
                return func(*args, **kwargs)
            if ctx and ctx.is_within_workflow():
                assert ctx.is_workflow(), "Steps must be called from within workflows"
                with DBOSAssumeRole(rr):
                    return invoke_step_sync(*args, **kwargs)
            else:
                tempwf = dbosreg.workflow_info_map.get("<temp>." + func.__qualname__)
                assert tempwf
                return tempwf(*args, **kwargs)

        async def wrapper_async(*args: Any, **kwargs: Any) -> Any:
            rr: Optional[str] = check_required_roles(func, fi)
            # Entering step is allowed:
            #  In a step already, just call the original function directly.
            #  In a workflow (that is not in a step already)
            #  Not in a workflow (we will start the single op workflow)
            ctx = get_local_dbos_context()
            if ctx and ctx.is_step():
                # Call the original function directly
                return await func(*args, **kwargs)
            if ctx and ctx.is_within_workflow():
                assert ctx.is_workflow(), "Steps must be called from within workflows"
                with DBOSAssumeRole(rr):
                    return await invoke_step_async(*args, **kwargs)
            else:
                tempwf = dbosreg.workflow_info_map.get("<temp>." + func.__qualname__)
                assert tempwf
                return await tempwf(*args, **kwargs)

        wrapper = wraps(func)(
            wrapper_async if asyncio.iscoroutinefunction(func) else wrapper_sync
        )

        def temp_wf_sync(*args: Any, **kwargs: Any) -> Any:
            return wrapper(*args, **kwargs)

        async def temp_wf_async(*args: Any, **kwargs: Any) -> Any:
            return await wrapper_async(*args, **kwargs)

        temp_wf = temp_wf_async if asyncio.iscoroutinefunction(func) else temp_wf_sync
        wrapped_wf = _workflow_wrapper(dbosreg, temp_wf)
        set_dbos_func_name(temp_wf, "<temp>." + func.__qualname__)
        set_temp_workflow_type(temp_wf, "step")
        dbosreg.register_wf_function(get_dbos_func_name(temp_wf), wrapped_wf)
        wrapper.__orig_func = temp_wf  # type: ignore

        return cast(F, wrapper)

    return decorator


def _register_send_wf(dbos: "DBOS", registry: "_DBOSRegistry") -> None:
    async def send_temp_workflow(
        destination_id: str, message: Any, topic: Optional[str]
    ) -> None:
        await dbos.send_async(destination_id, message, topic)

    temp_send_wf = _workflow_wrapper(registry, send_temp_workflow)
    set_dbos_func_name(send_temp_workflow, TEMP_SEND_WF_NAME)
    set_temp_workflow_type(send_temp_workflow, "send")
    registry.register_wf_function(TEMP_SEND_WF_NAME, temp_send_wf)


async def _send(
    dbos: "DBOS", destination_id: str, message: Any, topic: Optional[str] = None
) -> None:
    async def do_send(destination_id: str, message: Any, topic: Optional[str]) -> None:
        attributes: TracedAttributes = {
            "name": "send",
        }
        with EnterDBOSStep(attributes) as ctx:
            await dbos._sys_db.send(
                ctx.workflow_id,
                ctx.curr_step_function_id,
                destination_id,
                message,
                topic,
            )

    ctx = get_local_dbos_context()
    if ctx and ctx.is_within_workflow():
        assert ctx.is_workflow(), "send() must be called from within a workflow"
        return await do_send(destination_id, message, topic)
    else:
        wffn = dbos._registry.workflow_info_map.get(TEMP_SEND_WF_NAME)
        assert wffn
        await wffn(destination_id, message, topic)


async def _recv(
    dbos: "DBOS", topic: Optional[str] = None, timeout_seconds: float = 60
) -> Any:
    cur_ctx = get_local_dbos_context()
    if cur_ctx is not None:
        # Must call it within a workflow
        assert cur_ctx.is_workflow(), "recv() must be called from within a workflow"
        attributes: TracedAttributes = {
            "name": "recv",
        }
        with EnterDBOSStep(attributes) as ctx:
            ctx.function_id += 1  # Reserve for the sleep
            timeout_function_id = ctx.function_id
            return await dbos._sys_db.recv(
                ctx.workflow_id,
                ctx.curr_step_function_id,
                timeout_function_id,
                topic,
                timeout_seconds,
            )
    else:
        # Cannot call it from outside of a workflow
        raise DBOSException("recv() must be called from within a workflow")


async def _set_event(dbos: "DBOS", key: str, value: Any) -> None:
    cur_ctx = get_local_dbos_context()
    if cur_ctx is not None:
        # Must call it within a workflow
        assert (
            cur_ctx.is_workflow()
        ), "set_event() must be called from within a workflow"
        attributes: TracedAttributes = {
            "name": "set_event",
        }
        with EnterDBOSStep(attributes) as ctx:
            await dbos._sys_db.set_event(
                ctx.workflow_id, ctx.curr_step_function_id, key, value
            )
    else:
        # Cannot call it from outside of a workflow
        raise DBOSException("set_event() must be called from within a workflow")


async def _get_event(
    dbos: "DBOS", workflow_id: str, key: str, timeout_seconds: float = 60
) -> Any:
    cur_ctx = get_local_dbos_context()
    if cur_ctx is not None and cur_ctx.is_within_workflow():
        # Call it within a workflow
        assert (
            cur_ctx.is_workflow()
        ), "get_event() must be called from within a workflow"
        attributes: TracedAttributes = {
            "name": "get_event",
        }
        with EnterDBOSStep(attributes) as ctx:
            ctx.function_id += 1
            timeout_function_id = ctx.function_id
            caller_ctx: GetEventWorkflowContext = {
                "workflow_uuid": ctx.workflow_id,
                "function_id": ctx.curr_step_function_id,
                "timeout_function_id": timeout_function_id,
            }
            return await dbos._sys_db.get_event(
                workflow_id, key, timeout_seconds, caller_ctx
            )
    else:
        # Directly call it outside of a workflow
        return await dbos._sys_db.get_event(workflow_id, key, timeout_seconds)<|MERGE_RESOLUTION|>--- conflicted
+++ resolved
@@ -196,12 +196,8 @@
         status["status"] = "SUCCESS"
         status["output"] = utils.serialize(output)
         if status["queue_name"] is not None:
-<<<<<<< HEAD
-            asyncio.run(dbos._sys_db.remove_from_queue(status["workflow_uuid"]))
-=======
             queue = dbos._registry.queue_info_map[status["queue_name"]]
-            dbos._sys_db.remove_from_queue(status["workflow_uuid"], queue)
->>>>>>> d8efc91c
+            asyncio.run(dbos._sys_db.remove_from_queue(status["workflow_uuid"], queue))
         dbos._sys_db.buffer_workflow_status(status)
     except DBOSWorkflowConflictIDError:
         # Retrieve the workflow handle and wait for the result.
@@ -215,8 +211,8 @@
         status["status"] = "ERROR"
         status["error"] = utils.serialize_exception(error)
         if status["queue_name"] is not None:
-<<<<<<< HEAD
-            asyncio.run(dbos._sys_db.remove_from_queue(status["workflow_uuid"]))
+            queue = dbos._registry.queue_info_map[status["queue_name"]]
+            asyncio.run(dbos._sys_db.remove_from_queue(status["workflow_uuid"], queue))
         asyncio.run(dbos._sys_db.update_workflow_status(status))
         raise
 
@@ -235,7 +231,8 @@
         status["status"] = "SUCCESS"
         status["output"] = utils.serialize(output)
         if status["queue_name"] is not None:
-            await dbos._sys_db.remove_from_queue(status["workflow_uuid"])
+            queue = dbos._registry.queue_info_map[status["queue_name"]]
+            await dbos._sys_db.remove_from_queue(status["workflow_uuid"], queue)
         dbos._sys_db.buffer_workflow_status(status)
     except DBOSWorkflowConflictIDError:
         # Retrieve the workflow handle and wait for the result.
@@ -249,13 +246,9 @@
         status["status"] = "ERROR"
         status["error"] = utils.serialize_exception(error)
         if status["queue_name"] is not None:
-            await dbos._sys_db.remove_from_queue(status["workflow_uuid"])
+            queue = dbos._registry.queue_info_map[status["queue_name"]]
+            await dbos._sys_db.remove_from_queue(status["workflow_uuid"], queue)
         await dbos._sys_db.update_workflow_status(status)
-=======
-            queue = dbos._registry.queue_info_map[status["queue_name"]]
-            dbos._sys_db.remove_from_queue(status["workflow_uuid"], queue)
-        dbos._sys_db.update_workflow_status(status)
->>>>>>> d8efc91c
         raise
 
     return output
@@ -276,13 +269,8 @@
     with DBOSContextSwap(ctx):
         with EnterDBOSWorkflow(attributes):
             try:
-<<<<<<< HEAD
                 return _execute_workflow_sync(dbos, status, func, *args, **kwargs)
-            except Exception as e:
-=======
-                return _execute_workflow(dbos, status, func, *args, **kwargs)
             except Exception:
->>>>>>> d8efc91c
                 dbos.logger.error(
                     f"Exception encountered in asynchronous workflow: {traceback.format_exc()}"
                 )
