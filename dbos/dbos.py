from __future__ import annotations

import asyncio
import atexit
import json
import os
import sys
import threading
import traceback
from concurrent.futures import ThreadPoolExecutor
from dataclasses import dataclass
from logging import Logger
from typing import (
    TYPE_CHECKING,
    Any,
    Callable,
    Generic,
    List,
    Literal,
    Optional,
    Protocol,
    Tuple,
    Type,
    TypeVar,
)

from opentelemetry.trace import Span
from sqlalchemy.ext.asyncio import AsyncSession

from dbos.core import (
    _execute_workflow_id,
    _get_event,
    _recv,
    _register_send_wf,
    _send,
    _set_event,
    _start_workflow,
    _step,
    _transaction,
    _workflow,
    _WorkflowHandlePolling,
)
from dbos.decorators import classproperty
from dbos.queue import Queue, queue_thread
from dbos.recovery import _recover_pending_workflows, _startup_recovery_thread
from dbos.registrations import (
    DEFAULT_MAX_RECOVERY_ATTEMPTS,
    DBOSClassInfo,
    get_or_create_class_info,
    set_dbos_func_name,
    set_temp_workflow_type,
)
from dbos.roles import default_required_roles, required_roles
from dbos.scheduler.scheduler import ScheduledWorkflow, scheduled

from .tracer import dbos_tracer

if TYPE_CHECKING:
    from fastapi import FastAPI
    from dbos.kafka import KafkaConsumerWorkflow
    from .request import Request
    from flask import Flask

from sqlalchemy.orm import Session

from dbos.request import Request

if sys.version_info < (3, 10):
    from typing_extensions import ParamSpec, TypeAlias
else:
    from typing import ParamSpec, TypeAlias

from dbos.admin_sever import AdminServer
from dbos.context import (
    EnterDBOSStep,
    TracedAttributes,
    assert_current_dbos_context,
    get_local_dbos_context,
)
from dbos.error import DBOSException, DBOSNonExistentWorkflowError

from .application_database import ApplicationDatabase
from .dbos_config import ConfigFile, load_config, set_env_vars
from .logger import add_otlp_to_all_loggers, config_logger, dbos_logger, init_logger
from .system_database import SystemDatabase

# Most DBOS functions are just any callable F, so decorators / wrappers work on F
# There are cases where the parameters P and return value R should be separate
#   Such as for start_workflow, which will return WorkflowHandle[R]
#   In those cases, use something like Workflow[P,R]
F = TypeVar("F", bound=Callable[..., Any])

P = ParamSpec("P")  # A generic type for workflow parameters
R = TypeVar("R", covariant=True)  # A generic type for workflow return values

T = TypeVar("T")


class DBOSCallProtocol(Protocol[P, R]):
    __name__: str
    __qualname__: str

    def __call__(*args: P.args, **kwargs: P.kwargs) -> R: ...


Workflow: TypeAlias = DBOSCallProtocol[P, R]


IsolationLevel = Literal[
    "SERIALIZABLE",
    "REPEATABLE READ",
    "READ COMMITTED",
]

_dbos_global_instance: Optional[DBOS] = None
_dbos_global_registry: Optional[_DBOSRegistry] = None


def _get_dbos_instance() -> DBOS:
    global _dbos_global_instance
    if _dbos_global_instance is not None:
        return _dbos_global_instance
    raise DBOSException("No DBOS was created yet")


def _get_or_create_dbos_registry() -> _DBOSRegistry:
    # Currently get / init the global registry
    global _dbos_global_registry
    if _dbos_global_registry is None:
        _dbos_global_registry = _DBOSRegistry()
    return _dbos_global_registry


_RegisteredJob = Tuple[
    threading.Event, Callable[..., Any], Tuple[Any, ...], dict[str, Any]
]


class _DBOSRegistry:
    def __init__(self) -> None:
        self.workflow_info_map: dict[str, Workflow[..., Any]] = {}
        self.class_info_map: dict[str, type] = {}
        self.instance_info_map: dict[str, object] = {}
        self.queue_info_map: dict[str, Queue] = {}
        self.pollers: list[_RegisteredJob] = []
        self.dbos: Optional[DBOS] = None
        self.config: Optional[ConfigFile] = None

    def register_wf_function(self, name: str, wrapped_func: F) -> None:
        self.workflow_info_map[name] = wrapped_func

    def register_class(self, cls: type, ci: DBOSClassInfo) -> None:
        class_name = cls.__name__
        if class_name in self.class_info_map:
            if self.class_info_map[class_name] is not cls:
                raise Exception(f"Duplicate type registration for class '{class_name}'")
        else:
            self.class_info_map[class_name] = cls

    def create_class_info(self, cls: Type[T]) -> Type[T]:
        ci = get_or_create_class_info(cls)
        self.register_class(cls, ci)
        return cls

    def register_poller(
        self, evt: threading.Event, func: Callable[..., Any], *args: Any, **kwargs: Any
    ) -> None:
        if self.dbos and self.dbos._launched:
            self.dbos.stop_events.append(evt)
            self.dbos._executor.submit(func, *args, **kwargs)
        else:
            self.pollers.append((evt, func, args, kwargs))

    def register_instance(self, inst: object) -> None:
        config_name = getattr(inst, "config_name")
        class_name = inst.__class__.__name__
        fn = f"{class_name}/{config_name}"
        if fn in self.instance_info_map:
            if self.instance_info_map[fn] is not inst:
                raise Exception(
                    f"Duplicate instance registration for class '{class_name}' instance '{config_name}'"
                )
        else:
            self.instance_info_map[fn] = inst


class DBOS:
    """
    Main access class for DBOS functionality.

    `DBOS` contains functions and properties for:
    1. Decorating classes, workflows, and steps
    2. Starting workflow functions
    3. Retrieving workflow status information
    4. Interacting with workflows via events and messages
    5. Accessing context, including the current user, request, SQL session, logger, and tracer

    """

    ### Lifecycles ###
    # We provide a singleton, created / accessed as `DBOS(args)`
    #  Access to the the singleton, or current context, via `DBOS.<thing>`
    #
    # If a DBOS decorator is used before there is a DBOS, the information gets
    #  put in _dbos_global_registry.  When the DBOS is finally created, it will
    #  get picked up.  Information can be added later.
    #
    # If an application wants to control lifecycle of DBOS via singleton:
    #  Create DBOS with `DBOS()`
    #   Use DBOS or the instance returned from DBOS()
    #  DBOS.destroy() to get rid of it so that DBOS() returns a new one

    def __new__(
        cls: Type[DBOS],
        *,
        config: Optional[ConfigFile] = None,
        fastapi: Optional["FastAPI"] = None,
        flask: Optional["Flask"] = None,
    ) -> DBOS:
        global _dbos_global_instance
        global _dbos_global_registry
        if _dbos_global_instance is None:
            if (
                _dbos_global_registry is not None
                and _dbos_global_registry.config is not None
            ):
                if config is not None and config is not _dbos_global_registry.config:
                    raise DBOSException(
                        f"DBOS configured multiple times with conflicting information"
                    )
                config = _dbos_global_registry.config
            _dbos_global_instance = super().__new__(cls)
            _dbos_global_instance.__init__(fastapi=fastapi, config=config, flask=flask)  # type: ignore
        else:
            if (config is not None and _dbos_global_instance.config is not config) or (
                _dbos_global_instance.fastapi is not fastapi
            ):
                raise DBOSException(
                    f"DBOS Initialized multiple times with conflicting configuration / fastapi information"
                )
        return _dbos_global_instance

    @classmethod
    def destroy(cls) -> None:
        global _dbos_global_instance
        global _dbos_global_registry
        if _dbos_global_instance is not None:
            _dbos_global_instance._destroy()
        _dbos_global_instance = None
        _dbos_global_registry = None

    def __init__(
        self,
        *,
        config: Optional[ConfigFile] = None,
        fastapi: Optional["FastAPI"] = None,
        flask: Optional["Flask"] = None,
    ) -> None:
        if hasattr(self, "_initialized") and self._initialized:
            return

        self._initialized: bool = True
        init_logger()
        if config is None:
            config = load_config()
        config_logger(config)
        set_env_vars(config)
        dbos_tracer.config(config)
        dbos_logger.info("Initializing DBOS")
        self.config: ConfigFile = config
        self._launched: bool = False
        self._sys_db_field: Optional[SystemDatabase] = None
        self._app_db_field: Optional[ApplicationDatabase] = None
        self._registry: _DBOSRegistry = _get_or_create_dbos_registry()
        self._registry.dbos = self
        self._admin_server_field: Optional[AdminServer] = None
        self.stop_events: List[threading.Event] = []
        self.fastapi: Optional["FastAPI"] = fastapi
        self.flask: Optional["Flask"] = flask
        self._executor_field: Optional[ThreadPoolExecutor] = None

        # If using FastAPI, set up middleware and lifecycle events
        if self.fastapi is not None:
            from dbos.fastapi import setup_fastapi_middleware

            setup_fastapi_middleware(self.fastapi, _get_dbos_instance())

        # If using Flask, set up middleware
        if self.flask is not None:
            from dbos.flask import setup_flask_middleware

            setup_flask_middleware(self.flask)

        _register_send_wf(self, self._registry)

        for handler in dbos_logger.handlers:
            handler.flush()

    @property
    def _executor(self) -> ThreadPoolExecutor:
        if self._executor_field is None:
            raise DBOSException("Executor accessed before DBOS was launched")
        rv: ThreadPoolExecutor = self._executor_field
        return rv

    @property
    def _sys_db(self) -> SystemDatabase:
        if self._sys_db_field is None:
            raise DBOSException("System database accessed before DBOS was launched")
        rv: SystemDatabase = self._sys_db_field
        return rv

    @property
    def _app_db(self) -> ApplicationDatabase:
        if self._app_db_field is None:
            raise DBOSException(
                "Application database accessed before DBOS was launched"
            )
        rv: ApplicationDatabase = self._app_db_field
        return rv

    @property
    def _admin_server(self) -> AdminServer:
        if self._admin_server_field is None:
            raise DBOSException("Admin server accessed before DBOS was launched")
        rv: AdminServer = self._admin_server_field
        return rv

    @classmethod
    def launch(cls) -> None:
        if _dbos_global_instance is not None:
            _dbos_global_instance._launch()

    def _launch(self) -> None:
<<<<<<< HEAD
        if self._launched:
            dbos_logger.warning(f"DBOS was already launched")
            return
        self._launched = True
        self._executor_field = ThreadPoolExecutor(max_workers=64)
        self._sys_db_field = SystemDatabase(self.config)
        self._app_db_field = ApplicationDatabase(self.config)
        self._admin_server_field = AdminServer(dbos=self)

        if not os.environ.get("DBOS__VMID"):
            workflow_ids = asyncio.run(self._sys_db.get_pending_workflows("local"))
            self._executor.submit(_startup_recovery_thread, self, workflow_ids)

        # Listen to notifications
        self._executor.submit(self._sys_db._notification_listener)

        # Start flush workflow buffers thread
        self._executor.submit(self._sys_db.flush_workflow_buffers)

        # Start the queue thread
        evt = threading.Event()
        self.stop_events.append(evt)
        self._executor.submit(queue_thread, evt, self)

        # Grab any pollers that were deferred and start them
        for evt, func, args, kwargs in self._registry.pollers:
=======
        try:
            if self._launched:
                dbos_logger.warning(f"DBOS was already launched")
                return
            self._launched = True
            self._executor_field = ThreadPoolExecutor(max_workers=64)
            self._sys_db_field = SystemDatabase(self.config)
            self._app_db_field = ApplicationDatabase(self.config)
            self._admin_server_field = AdminServer(dbos=self)

            if not os.environ.get("DBOS__VMID"):
                workflow_ids = self._sys_db.get_pending_workflows("local")
                self._executor.submit(_startup_recovery_thread, self, workflow_ids)

            # Listen to notifications
            self._executor.submit(self._sys_db._notification_listener)

            # Start flush workflow buffers thread
            self._executor.submit(self._sys_db.flush_workflow_buffers)

            # Start the queue thread
            evt = threading.Event()
>>>>>>> 93d8bc96
            self.stop_events.append(evt)
            self._executor.submit(queue_thread, evt, self)

            # Grab any pollers that were deferred and start them
            for evt, func, args, kwargs in self._registry.pollers:
                self.stop_events.append(evt)
                self._executor.submit(func, *args, **kwargs)
            self._registry.pollers = []

            dbos_logger.info("DBOS launched")

            # Flush handlers and add OTLP to all loggers if enabled
            # to enable their export in DBOS Cloud
            for handler in dbos_logger.handlers:
                handler.flush()
            add_otlp_to_all_loggers()
        except Exception:
            dbos_logger.error(f"DBOS failed to launch: {traceback.format_exc()}")
            raise

    def _destroy(self) -> None:
        self._initialized = False
        for event in self.stop_events:
            event.set()
        if self._sys_db_field is not None:
            self._sys_db_field.destroy()
            self._sys_db_field = None
        if self._app_db_field is not None:
            self._app_db_field.destroy()
            self._app_db_field = None
        if self._admin_server_field is not None:
            self._admin_server_field.stop()
            self._admin_server_field = None
        # CB - This needs work, some things ought to stop before DBs are tossed out,
        #  on the other hand it hangs to move it
        if self._executor_field is not None:
            self._executor_field.shutdown(cancel_futures=True)
            self._executor_field = None

    @classmethod
    def register_instance(cls, inst: object) -> None:
        return _get_or_create_dbos_registry().register_instance(inst)

    # Decorators for DBOS functionality
    @classmethod
    def workflow(
        cls, *, max_recovery_attempts: int = DEFAULT_MAX_RECOVERY_ATTEMPTS
    ) -> Callable[[F], F]:
        """Decorate a function for use as a DBOS workflow."""
        return _workflow(_get_or_create_dbos_registry(), max_recovery_attempts)

    @classmethod
    def transaction(
        cls, isolation_level: IsolationLevel = "SERIALIZABLE"
    ) -> Callable[[F], F]:
        """
        Decorate a function for use as a DBOS transaction.

        Args:
            isolation_level(IsolationLevel): Transaction isolation level

        """
        return _transaction(_get_or_create_dbos_registry(), isolation_level)

    @classmethod
    def step(
        cls,
        *,
        retries_allowed: bool = False,
        interval_seconds: float = 1.0,
        max_attempts: int = 3,
        backoff_rate: float = 2.0,
    ) -> Callable[[F], F]:
        """
        Decorate and configure a function for use as a DBOS step.

        Args:
            retries_allowed(bool): If true, enable retries on thrown exceptions
            interval_seconds(float): Time between retry attempts
            backoff_rate(float): Multiplier for exponentially increasing `interval_seconds` between retries
            max_attempts(int): Maximum number of retries before raising an exception

        """

        return _step(
            _get_or_create_dbos_registry(),
            retries_allowed=retries_allowed,
            interval_seconds=interval_seconds,
            max_attempts=max_attempts,
            backoff_rate=backoff_rate,
        )

    @classmethod
    def dbos_class(cls) -> Callable[[Type[T]], Type[T]]:
        """
        Decorate a class that contains DBOS member functions.

        All DBOS classes must be decorated, as this associates the class with
        its member functions.
        """

        return _get_or_create_dbos_registry().create_class_info

    @classmethod
    def default_required_roles(cls, roles: List[str]) -> Callable[[Type[T]], Type[T]]:
        """
        Decorate a class with the default list of required roles.

        The defaults can be overridden on a per-function basis with `required_roles`.

        Args:
            roles(List[str]): The list of roles to be used on class member functions

        """

        return default_required_roles(_get_or_create_dbos_registry(), roles)

    @classmethod
    def required_roles(cls, roles: List[str]) -> Callable[[F], F]:
        """
        Decorate a function with a list of required access roles.

        If the function is called from a context that does not provide at least one
        role from the list, a `DBOSNotAuthorizedError` exception will be raised.

        Args:
            roles(List[str]): The list of roles to be used on class member functions

        """

        return required_roles(roles)

    @classmethod
    def scheduled(cls, cron: str) -> Callable[[ScheduledWorkflow], ScheduledWorkflow]:
        """Decorate a workflow function with its invocation schedule."""

        return scheduled(_get_or_create_dbos_registry(), cron)

    @classmethod
    def kafka_consumer(
        cls,
        config: dict[str, Any],
        topics: list[str],
        in_order: bool = False,
    ) -> Callable[[KafkaConsumerWorkflow], KafkaConsumerWorkflow]:
        """Decorate a function to be used as a Kafka consumer."""
        try:
            from dbos.kafka import kafka_consumer

            return kafka_consumer(
                _get_or_create_dbos_registry(), config, topics, in_order
            )
        except ModuleNotFoundError as e:
            raise DBOSException(
                f"{e.name} dependency not found. Please install {e.name} via your package manager."
            ) from e

    @classmethod
    def start_workflow(
        cls,
        func: Workflow[P, R],
        *args: P.args,
        **kwargs: P.kwargs,
    ) -> WorkflowHandle[R]:
        """Invoke a workflow function in the background, returning a handle to the ongoing execution."""
        return _start_workflow(_get_dbos_instance(), func, None, True, *args, **kwargs)

    @classmethod
    def get_workflow_status(cls, workflow_id: str) -> Optional[WorkflowStatus]:
        """Return the status of a workflow execution."""
        ctx = get_local_dbos_context()
        if ctx and ctx.is_within_workflow():
            ctx.function_id += 1
            stat = asyncio.run(
                _get_dbos_instance()._sys_db.get_workflow_status_within_wf(
                    workflow_id, ctx.workflow_id, ctx.function_id
                )
            )
        else:
            stat = asyncio.run(
                _get_dbos_instance()._sys_db.get_workflow_status(workflow_id)
            )
        if stat is None:
            return None

        return WorkflowStatus(
            workflow_id=workflow_id,
            status=stat["status"],
            name=stat["name"],
            recovery_attempts=stat["recovery_attempts"],
            class_name=stat["class_name"],
            config_name=stat["config_name"],
            authenticated_user=stat["authenticated_user"],
            assumed_role=stat["assumed_role"],
            authenticated_roles=(
                json.loads(stat["authenticated_roles"])
                if stat["authenticated_roles"] is not None
                else None
            ),
        )

    @classmethod
    def retrieve_workflow(
        cls, workflow_id: str, existing_workflow: bool = True
    ) -> WorkflowHandle[R]:
        """Return a `WorkflowHandle` for a workflow execution."""
        dbos = _get_dbos_instance()
        if existing_workflow:
            stat = dbos.get_workflow_status(workflow_id)
            if stat is None:
                raise DBOSNonExistentWorkflowError(workflow_id)
        return _WorkflowHandlePolling(workflow_id, dbos)

    @classmethod
    def send(
        cls, destination_id: str, message: Any, topic: Optional[str] = None
    ) -> None:
        """Send a message to a workflow execution."""
        return asyncio.run(_send(_get_dbos_instance(), destination_id, message, topic))

    @classmethod
    async def send_async(
        cls, destination_id: str, message: Any, topic: Optional[str] = None
    ) -> None:
        """Send a message to a workflow execution."""
        return await _send(_get_dbos_instance(), destination_id, message, topic)

    @classmethod
    def recv(cls, topic: Optional[str] = None, timeout_seconds: float = 60) -> Any:
        """
        Receive a workflow message.

        This function is to be called from within a workflow.
        `recv` will return the message sent on `topic`, waiting if necessary.
        """
        return asyncio.run(_recv(_get_dbos_instance(), topic, timeout_seconds))

    @classmethod
    async def recv_async(
        cls, topic: Optional[str] = None, timeout_seconds: float = 60
    ) -> Any:
        return await _recv(_get_dbos_instance(), topic, timeout_seconds)

    @classmethod
    def sleep(cls, seconds: float) -> None:
        """
        Sleep for the specified time (in seconds).

        It is important to use `DBOS.sleep` (as opposed to any other sleep) within workflows,
        as the `DBOS.sleep`s are durable and completed sleeps will be skipped during recovery.
        """

        attributes: TracedAttributes = {
            "name": "sleep",
        }
        if seconds <= 0:
            return
        with EnterDBOSStep(attributes) as ctx:
            asyncio.run(
                _get_dbos_instance()._sys_db.sleep(
                    ctx.workflow_id, ctx.curr_step_function_id, seconds
                )
            )

    @classmethod
    async def sleep_async(cls, seconds: float) -> None:
        attributes: TracedAttributes = {
            "name": "sleep",
        }
        if seconds <= 0:
            return
        with EnterDBOSStep(attributes) as ctx:
            await _get_dbos_instance()._sys_db.sleep(
                ctx.workflow_id, ctx.curr_step_function_id, seconds
            )

    @classmethod
    def set_event(cls, key: str, value: Any) -> None:
        """
        Set a workflow event.

        This function is to be called from within a workflow.

        `set_event` sets the `value` of `key` for the current workflow instance ID.
        This `value` can then be retrieved by other functions, using `get_event` below.

        Each workflow invocation should only call set_event once per `key`.

        Args:
            key(str): The event key / name within the workflow
            value(Any): A serializable value to associate with the key

        """
        asyncio.run(_set_event(_get_dbos_instance(), key, value))

    @classmethod
    async def set_event_async(cls, key: str, value: Any) -> None:
        await _set_event(_get_dbos_instance(), key, value)

    @classmethod
    def get_event(cls, workflow_id: str, key: str, timeout_seconds: float = 60) -> Any:
        """
        Return the `value` of a workflow event, waiting for it to occur if necessary.

        `get_event` waits for a corresponding `set_event` by the workflow with ID `workflow_id` with the same `key`.

        Args:
            workflow_id(str): The workflow instance ID that is expected to call `set_event` on `key`
            key(str): The event key / name within the workflow
            timeout_seconds(float): The amount of time to wait, in case `set_event` has not yet been called byt the workflow

        """
        return asyncio.run(
            _get_event(_get_dbos_instance(), workflow_id, key, timeout_seconds)
        )

    @classmethod
    async def get_event_async(
        cls, workflow_id: str, key: str, timeout_seconds: float = 60
    ) -> Any:
        return await _get_event(_get_dbos_instance(), workflow_id, key, timeout_seconds)

    @classmethod
    def execute_workflow_id(cls, workflow_id: str) -> WorkflowHandle[Any]:
        """Execute a workflow by ID (for recovery)."""
        return _execute_workflow_id(_get_dbos_instance(), workflow_id)

    @classmethod
    def recover_pending_workflows(
        cls, executor_ids: List[str] = ["local"]
    ) -> List[WorkflowHandle[Any]]:
        """Find all PENDING workflows and execute them."""
        return _recover_pending_workflows(_get_dbos_instance(), executor_ids)

    @classproperty
    def logger(cls) -> Logger:
        """Return the DBOS `Logger` for the current context."""
        return dbos_logger  # TODO get from context if appropriate...

    @classproperty
    def config(cls) -> ConfigFile:
        """Return the DBOS `ConfigFile` for the current context."""
        global _dbos_global_instance
        if _dbos_global_instance is not None:
            return _dbos_global_instance.config
        reg = _get_or_create_dbos_registry()
        if reg.config is not None:
            return reg.config
        config = load_config()
        reg.config = config
        return config

    @classproperty
    def sql_session(cls) -> Session:
        """Return the SQLAlchemy `Session` for the current context, which must be within a transaction function."""
        ctx = assert_current_dbos_context()
        assert ctx.is_transaction(), "db is only available within a transaction."
        rv = ctx.sql_session
        assert rv
        return rv

    @classproperty
    def async_sql_session(cls) -> AsyncSession:
        """Return the SQLAlchemy `Session` for the current context, which must be within a transaction function."""
        ctx = assert_current_dbos_context()
        assert ctx.is_transaction(), "db is only available within a transaction."
        rv = ctx.async_sql_session
        assert rv
        return rv

    @classproperty
    def workflow_id(cls) -> str:
        """Return the workflow ID for the current context, which must be executing a workflow function."""
        ctx = assert_current_dbos_context()
        assert (
            ctx.is_within_workflow()
        ), "workflow_id is only available within a DBOS operation."
        return ctx.workflow_id

    @classproperty
    def parent_workflow_id(cls) -> str:
        """
        Return the workflow ID for the parent workflow.

        `parent_workflow_id` must be accessed from within a workflow function.
        """

        ctx = assert_current_dbos_context()
        assert (
            ctx.is_within_workflow()
        ), "parent_workflow_id is only available within a workflow."
        return ctx.parent_workflow_id

    @classproperty
    def span(cls) -> Span:
        """Return the tracing `Span` associated with the current context."""
        ctx = assert_current_dbos_context()
        return ctx.get_current_span()

    @classproperty
    def request(cls) -> Optional["Request"]:
        """Return the HTTP `Request`, if any, associated with the current context."""
        ctx = assert_current_dbos_context()
        return ctx.request

    @classproperty
    def authenticated_user(cls) -> Optional[str]:
        """Return the current authenticated user, if any, associated with the current context."""
        ctx = assert_current_dbos_context()
        return ctx.authenticated_user

    @classproperty
    def authenticated_roles(cls) -> Optional[List[str]]:
        """Return the roles granted to the current authenticated user, if any, associated with the current context."""
        ctx = assert_current_dbos_context()
        return ctx.authenticated_roles

    @classproperty
    def assumed_role(cls) -> Optional[str]:
        """Return the role currently assumed by the authenticated user, if any, associated with the current context."""
        ctx = assert_current_dbos_context()
        return ctx.assumed_role

    @classmethod
    def set_authentication(
        cls, authenticated_user: Optional[str], authenticated_roles: Optional[List[str]]
    ) -> None:
        """Set the current authenticated user and granted roles into the current context."""
        ctx = assert_current_dbos_context()
        ctx.authenticated_user = authenticated_user
        ctx.authenticated_roles = authenticated_roles


@dataclass
class WorkflowStatus:
    """
    Status of workflow execution.

    This captures the state of a workflow execution at a point in time.

    Attributes:
        workflow_id(str):  The ID of the workflow execution
        status(str):  The status of the execution, from `WorkflowStatusString`
        name(str): The workflow function name
        class_name(str): For member functions, the name of the class containing the workflow function
        config_name(str): For instance member functions, the name of the class instance for the execution
        authenticated_user(str): The user who invoked the workflow
        assumed_role(str): The access role used by the user to allow access to the workflow function
        authenticated_roles(List[str]): List of all access roles available to the authenticated user
        recovery_attempts(int): Number of times the workflow has been restarted (usually by recovery)

    """

    workflow_id: str
    status: str
    name: str
    class_name: Optional[str]
    config_name: Optional[str]
    authenticated_user: Optional[str]
    assumed_role: Optional[str]
    authenticated_roles: Optional[List[str]]
    recovery_attempts: Optional[int]


class WorkflowHandle(Generic[R], Protocol):
    """
    Handle to a workflow function.

    `WorkflowHandle` represents a current or previous workflow function invocation,
    allowing its status and result to be accessed.

    Attributes:
        workflow_id(str): Workflow ID of the function invocation

    """

    def __init__(self, workflow_id: str) -> None: ...

    workflow_id: str

    def get_workflow_id(self) -> str:
        """Return the applicable workflow ID."""
        ...

    def get_result(self) -> R:
        """Return the result of the workflow function invocation, waiting if necessary."""
        ...

    def get_status(self) -> WorkflowStatus:
        """Return the current workflow function invocation status as `WorkflowStatus`."""
        ...


class DBOSConfiguredInstance:
    """
    Base class for classes containing DBOS member functions.

    When a class contains DBOS functions that access instance state, the DBOS workflow
    executor needs a name for the instance.  This name is recorded in the database, and
    used to refer to the proper instance upon recovery.

    Use `DBOSConfiguredInstance` to specify the instance name and register the instance
    with the DBOS workflow executor.

    Attributes:
        config_name(str):  Instance name

    """

    def __init__(self, config_name: str) -> None:
        self.config_name = config_name
        DBOS.register_instance(self)


# Apps that import DBOS probably don't exit.  If they do, let's see if
#   it looks like startup was abandoned or a call was forgotten...
def log_exit_info() -> None:
    if _dbos_global_registry is None:
        # Probably used as or for a support module
        return
    if _dbos_global_instance is None:
        print("DBOS exiting; functions were registered but DBOS() was not called")
        dbos_logger.warning(
            "DBOS exiting; functions were registered but DBOS() was not called"
        )
        return
    if not _dbos_global_instance._launched:
        print("DBOS exiting; DBOS exists but launch() was not called")
        dbos_logger.warning("DBOS exiting; DBOS exists but launch() was not called")
        return


# Register the exit hook
atexit.register(log_exit_info)<|MERGE_RESOLUTION|>--- conflicted
+++ resolved
@@ -332,34 +332,6 @@
             _dbos_global_instance._launch()
 
     def _launch(self) -> None:
-<<<<<<< HEAD
-        if self._launched:
-            dbos_logger.warning(f"DBOS was already launched")
-            return
-        self._launched = True
-        self._executor_field = ThreadPoolExecutor(max_workers=64)
-        self._sys_db_field = SystemDatabase(self.config)
-        self._app_db_field = ApplicationDatabase(self.config)
-        self._admin_server_field = AdminServer(dbos=self)
-
-        if not os.environ.get("DBOS__VMID"):
-            workflow_ids = asyncio.run(self._sys_db.get_pending_workflows("local"))
-            self._executor.submit(_startup_recovery_thread, self, workflow_ids)
-
-        # Listen to notifications
-        self._executor.submit(self._sys_db._notification_listener)
-
-        # Start flush workflow buffers thread
-        self._executor.submit(self._sys_db.flush_workflow_buffers)
-
-        # Start the queue thread
-        evt = threading.Event()
-        self.stop_events.append(evt)
-        self._executor.submit(queue_thread, evt, self)
-
-        # Grab any pollers that were deferred and start them
-        for evt, func, args, kwargs in self._registry.pollers:
-=======
         try:
             if self._launched:
                 dbos_logger.warning(f"DBOS was already launched")
@@ -371,7 +343,7 @@
             self._admin_server_field = AdminServer(dbos=self)
 
             if not os.environ.get("DBOS__VMID"):
-                workflow_ids = self._sys_db.get_pending_workflows("local")
+                workflow_ids = asyncio.run(self._sys_db.get_pending_workflows("local"))
                 self._executor.submit(_startup_recovery_thread, self, workflow_ids)
 
             # Listen to notifications
@@ -382,7 +354,6 @@
 
             # Start the queue thread
             evt = threading.Event()
->>>>>>> 93d8bc96
             self.stop_events.append(evt)
             self._executor.submit(queue_thread, evt, self)
 
