from __future__ import annotations

import asyncio
import atexit
import json
import os
import sys
import threading
from concurrent.futures import ThreadPoolExecutor
from dataclasses import dataclass
from logging import Logger
from typing import (
    TYPE_CHECKING,
    Any,
    Callable,
    Generic,
    List,
    Literal,
    Optional,
    Protocol,
    Tuple,
    Type,
    TypeVar,
)

from opentelemetry.trace import Span
from sqlalchemy.ext.asyncio import AsyncSession

from dbos.core import (
    _execute_workflow_id,
    _get_event,
    _recv,
    _register_send_wf,
    _send,
    _set_event,
    _start_workflow,
    _step,
    _transaction,
    _workflow,
    _WorkflowHandlePolling,
)
from dbos.decorators import classproperty
from dbos.queue import Queue, queue_thread
from dbos.recovery import _recover_pending_workflows, _startup_recovery_thread
<<<<<<< HEAD
from dbos.registrations import DBOSClassInfo, get_or_create_class_info
=======
from dbos.registrations import (
    DEFAULT_MAX_RECOVERY_ATTEMPTS,
    DBOSClassInfo,
    get_or_create_class_info,
    set_dbos_func_name,
    set_temp_workflow_type,
)
>>>>>>> 0c2063c1
from dbos.roles import default_required_roles, required_roles
from dbos.scheduler.scheduler import ScheduledWorkflow, scheduled

from .tracer import dbos_tracer

if TYPE_CHECKING:
    from fastapi import FastAPI
    from dbos.kafka import KafkaConsumerWorkflow
    from .request import Request
    from flask import Flask

from sqlalchemy.orm import Session

from dbos.request import Request

if sys.version_info < (3, 10):
    from typing_extensions import ParamSpec, TypeAlias
else:
    from typing import ParamSpec, TypeAlias

from dbos.admin_sever import AdminServer
from dbos.context import (
    EnterDBOSStep,
    TracedAttributes,
    assert_current_dbos_context,
    get_local_dbos_context,
)
from dbos.error import DBOSException, DBOSNonExistentWorkflowError

from .application_database import ApplicationDatabase
from .dbos_config import ConfigFile, load_config, set_env_vars
from .logger import add_otlp_to_all_loggers, config_logger, dbos_logger, init_logger
from .system_database import SystemDatabase

# Most DBOS functions are just any callable F, so decorators / wrappers work on F
# There are cases where the parameters P and return value R should be separate
#   Such as for start_workflow, which will return WorkflowHandle[R]
#   In those cases, use something like Workflow[P,R]
F = TypeVar("F", bound=Callable[..., Any])

P = ParamSpec("P")  # A generic type for workflow parameters
R = TypeVar("R", covariant=True)  # A generic type for workflow return values

T = TypeVar("T")


class DBOSCallProtocol(Protocol[P, R]):
    __name__: str
    __qualname__: str

    def __call__(*args: P.args, **kwargs: P.kwargs) -> R: ...


Workflow: TypeAlias = DBOSCallProtocol[P, R]


IsolationLevel = Literal[
    "SERIALIZABLE",
    "REPEATABLE READ",
    "READ COMMITTED",
]

_dbos_global_instance: Optional[DBOS] = None
_dbos_global_registry: Optional[_DBOSRegistry] = None


def _get_dbos_instance() -> DBOS:
    global _dbos_global_instance
    if _dbos_global_instance is not None:
        return _dbos_global_instance
    raise DBOSException("No DBOS was created yet")


def _get_or_create_dbos_registry() -> _DBOSRegistry:
    # Currently get / init the global registry
    global _dbos_global_registry
    if _dbos_global_registry is None:
        _dbos_global_registry = _DBOSRegistry()
    return _dbos_global_registry


_RegisteredJob = Tuple[
    threading.Event, Callable[..., Any], Tuple[Any, ...], dict[str, Any]
]


class _DBOSRegistry:
    def __init__(self) -> None:
        self.workflow_info_map: dict[str, Workflow[..., Any]] = {}
        self.class_info_map: dict[str, type] = {}
        self.instance_info_map: dict[str, object] = {}
        self.queue_info_map: dict[str, Queue] = {}
        self.pollers: list[_RegisteredJob] = []
        self.dbos: Optional[DBOS] = None
        self.config: Optional[ConfigFile] = None

    def register_wf_function(self, name: str, wrapped_func: F) -> None:
        self.workflow_info_map[name] = wrapped_func

    def register_class(self, cls: type, ci: DBOSClassInfo) -> None:
        class_name = cls.__name__
        if class_name in self.class_info_map:
            if self.class_info_map[class_name] is not cls:
                raise Exception(f"Duplicate type registration for class '{class_name}'")
        else:
            self.class_info_map[class_name] = cls

    def create_class_info(self, cls: Type[T]) -> Type[T]:
        ci = get_or_create_class_info(cls)
        self.register_class(cls, ci)
        return cls

    def register_poller(
        self, evt: threading.Event, func: Callable[..., Any], *args: Any, **kwargs: Any
    ) -> None:
        if self.dbos and self.dbos._launched:
            self.dbos.stop_events.append(evt)
            self.dbos._executor.submit(func, *args, **kwargs)
        else:
            self.pollers.append((evt, func, args, kwargs))

    def register_instance(self, inst: object) -> None:
        config_name = getattr(inst, "config_name")
        class_name = inst.__class__.__name__
        fn = f"{class_name}/{config_name}"
        if fn in self.instance_info_map:
            if self.instance_info_map[fn] is not inst:
                raise Exception(
                    f"Duplicate instance registration for class '{class_name}' instance '{config_name}'"
                )
        else:
            self.instance_info_map[fn] = inst


class DBOS:
    """
    Main access class for DBOS functionality.

    `DBOS` contains functions and properties for:
    1. Decorating classes, workflows, and steps
    2. Starting workflow functions
    3. Retrieving workflow status information
    4. Interacting with workflows via events and messages
    5. Accessing context, including the current user, request, SQL session, logger, and tracer

    """

    ### Lifecycles ###
    # We provide a singleton, created / accessed as `DBOS(args)`
    #  Access to the the singleton, or current context, via `DBOS.<thing>`
    #
    # If a DBOS decorator is used before there is a DBOS, the information gets
    #  put in _dbos_global_registry.  When the DBOS is finally created, it will
    #  get picked up.  Information can be added later.
    #
    # If an application wants to control lifecycle of DBOS via singleton:
    #  Create DBOS with `DBOS()`
    #   Use DBOS or the instance returned from DBOS()
    #  DBOS.destroy() to get rid of it so that DBOS() returns a new one

    def __new__(
        cls: Type[DBOS],
        *,
        config: Optional[ConfigFile] = None,
        fastapi: Optional["FastAPI"] = None,
        flask: Optional["Flask"] = None,
    ) -> DBOS:
        global _dbos_global_instance
        global _dbos_global_registry
        if _dbos_global_instance is None:
            if (
                _dbos_global_registry is not None
                and _dbos_global_registry.config is not None
            ):
                if config is not None and config is not _dbos_global_registry.config:
                    raise DBOSException(
                        f"DBOS configured multiple times with conflicting information"
                    )
                config = _dbos_global_registry.config
            _dbos_global_instance = super().__new__(cls)
            _dbos_global_instance.__init__(fastapi=fastapi, config=config, flask=flask)  # type: ignore
        else:
            if (config is not None and _dbos_global_instance.config is not config) or (
                _dbos_global_instance.fastapi is not fastapi
            ):
                raise DBOSException(
                    f"DBOS Initialized multiple times with conflicting configuration / fastapi information"
                )
        return _dbos_global_instance

    @classmethod
    def destroy(cls) -> None:
        global _dbos_global_instance
        global _dbos_global_registry
        if _dbos_global_instance is not None:
            _dbos_global_instance._destroy()
        _dbos_global_instance = None
        _dbos_global_registry = None

    def __init__(
        self,
        *,
        config: Optional[ConfigFile] = None,
        fastapi: Optional["FastAPI"] = None,
        flask: Optional["Flask"] = None,
    ) -> None:
        if hasattr(self, "_initialized") and self._initialized:
            return

        self._initialized: bool = True
        init_logger()
        if config is None:
            config = load_config()
        config_logger(config)
        set_env_vars(config)
        dbos_tracer.config(config)
        dbos_logger.info("Initializing DBOS")
        self.config: ConfigFile = config
        self._launched: bool = False
        self._sys_db_field: Optional[SystemDatabase] = None
        self._app_db_field: Optional[ApplicationDatabase] = None
        self._registry: _DBOSRegistry = _get_or_create_dbos_registry()
        self._registry.dbos = self
        self._admin_server_field: Optional[AdminServer] = None
        self.stop_events: List[threading.Event] = []
        self.fastapi: Optional["FastAPI"] = fastapi
        self.flask: Optional["Flask"] = flask
        self._executor_field: Optional[ThreadPoolExecutor] = None

        # If using FastAPI, set up middleware and lifecycle events
        if self.fastapi is not None:
            from dbos.fastapi import setup_fastapi_middleware

            setup_fastapi_middleware(self.fastapi, _get_dbos_instance())

        # If using Flask, set up middleware
        if self.flask is not None:
            from dbos.flask import setup_flask_middleware

            setup_flask_middleware(self.flask)

        _register_send_wf(self, self._registry)

        for handler in dbos_logger.handlers:
            handler.flush()

    @property
    def _executor(self) -> ThreadPoolExecutor:
        if self._executor_field is None:
            raise DBOSException("Executor accessed before DBOS was launched")
        rv: ThreadPoolExecutor = self._executor_field
        return rv

    @property
    def _sys_db(self) -> SystemDatabase:
        if self._sys_db_field is None:
            raise DBOSException("System database accessed before DBOS was launched")
        rv: SystemDatabase = self._sys_db_field
        return rv

    @property
    def _app_db(self) -> ApplicationDatabase:
        if self._app_db_field is None:
            raise DBOSException(
                "Application database accessed before DBOS was launched"
            )
        rv: ApplicationDatabase = self._app_db_field
        return rv

    @property
    def _admin_server(self) -> AdminServer:
        if self._admin_server_field is None:
            raise DBOSException("Admin server accessed before DBOS was launched")
        rv: AdminServer = self._admin_server_field
        return rv

    @classmethod
    def launch(cls) -> None:
        if _dbos_global_instance is not None:
            _dbos_global_instance._launch()

    def _launch(self) -> None:
        if self._launched:
            dbos_logger.warning(f"DBOS was already launched")
            return
        self._launched = True
        self._executor_field = ThreadPoolExecutor(max_workers=64)
        self._sys_db_field = SystemDatabase(self.config)
        self._app_db_field = ApplicationDatabase(self.config)
        self._admin_server_field = AdminServer(dbos=self)

        if not os.environ.get("DBOS__VMID"):
            workflow_ids = asyncio.run(self._sys_db.get_pending_workflows("local"))
            self._executor.submit(_startup_recovery_thread, self, workflow_ids)

        # Listen to notifications
        self._executor.submit(self._sys_db._notification_listener)

        # Start flush workflow buffers thread
        self._executor.submit(self._sys_db.flush_workflow_buffers)

        # Start the queue thread
        evt = threading.Event()
        self.stop_events.append(evt)
        self._executor.submit(queue_thread, evt, self)

        # Grab any pollers that were deferred and start them
        for evt, func, args, kwargs in self._registry.pollers:
            self.stop_events.append(evt)
            self._executor.submit(func, *args, **kwargs)
        self._registry.pollers = []

        dbos_logger.info("DBOS launched")

        # Flush handlers and add OTLP to all loggers if enabled
        # to enable their export in DBOS Cloud
        for handler in dbos_logger.handlers:
            handler.flush()
        add_otlp_to_all_loggers()

    def _destroy(self) -> None:
        self._initialized = False
        for event in self.stop_events:
            event.set()
        if self._sys_db_field is not None:
            self._sys_db_field.destroy()
            self._sys_db_field = None
        if self._app_db_field is not None:
            self._app_db_field.destroy()
            self._app_db_field = None
        if self._admin_server_field is not None:
            self._admin_server_field.stop()
            self._admin_server_field = None
        # CB - This needs work, some things ought to stop before DBs are tossed out,
        #  on the other hand it hangs to move it
        if self._executor_field is not None:
            self._executor_field.shutdown(cancel_futures=True)
            self._executor_field = None

    @classmethod
    def register_instance(cls, inst: object) -> None:
        return _get_or_create_dbos_registry().register_instance(inst)

    # Decorators for DBOS functionality
    @classmethod
    def workflow(
        cls, *, max_recovery_attempts: int = DEFAULT_MAX_RECOVERY_ATTEMPTS
    ) -> Callable[[F], F]:
        """Decorate a function for use as a DBOS workflow."""
        return _workflow(_get_or_create_dbos_registry(), max_recovery_attempts)

    @classmethod
    def transaction(
        cls, isolation_level: IsolationLevel = "SERIALIZABLE"
    ) -> Callable[[F], F]:
        """
        Decorate a function for use as a DBOS transaction.

        Args:
            isolation_level(IsolationLevel): Transaction isolation level

        """
        return _transaction(_get_or_create_dbos_registry(), isolation_level)

    @classmethod
    def step(
        cls,
        *,
        retries_allowed: bool = False,
        interval_seconds: float = 1.0,
        max_attempts: int = 3,
        backoff_rate: float = 2.0,
    ) -> Callable[[F], F]:
        """
        Decorate and configure a function for use as a DBOS step.

        Args:
            retries_allowed(bool): If true, enable retries on thrown exceptions
            interval_seconds(float): Time between retry attempts
            backoff_rate(float): Multiplier for exponentially increasing `interval_seconds` between retries
            max_attempts(int): Maximum number of retries before raising an exception

        """

        return _step(
            _get_or_create_dbos_registry(),
            retries_allowed=retries_allowed,
            interval_seconds=interval_seconds,
            max_attempts=max_attempts,
            backoff_rate=backoff_rate,
        )

    @classmethod
    def dbos_class(cls) -> Callable[[Type[T]], Type[T]]:
        """
        Decorate a class that contains DBOS member functions.

        All DBOS classes must be decorated, as this associates the class with
        its member functions.
        """

        return _get_or_create_dbos_registry().create_class_info

    @classmethod
    def default_required_roles(cls, roles: List[str]) -> Callable[[Type[T]], Type[T]]:
        """
        Decorate a class with the default list of required roles.

        The defaults can be overridden on a per-function basis with `required_roles`.

        Args:
            roles(List[str]): The list of roles to be used on class member functions

        """

        return default_required_roles(_get_or_create_dbos_registry(), roles)

    @classmethod
    def required_roles(cls, roles: List[str]) -> Callable[[F], F]:
        """
        Decorate a function with a list of required access roles.

        If the function is called from a context that does not provide at least one
        role from the list, a `DBOSNotAuthorizedError` exception will be raised.

        Args:
            roles(List[str]): The list of roles to be used on class member functions

        """

        return required_roles(roles)

    @classmethod
    def scheduled(cls, cron: str) -> Callable[[ScheduledWorkflow], ScheduledWorkflow]:
        """Decorate a workflow function with its invocation schedule."""

        return scheduled(_get_or_create_dbos_registry(), cron)

    @classmethod
    def kafka_consumer(
        cls,
        config: dict[str, Any],
        topics: list[str],
        in_order: bool = False,
    ) -> Callable[[KafkaConsumerWorkflow], KafkaConsumerWorkflow]:
        """Decorate a function to be used as a Kafka consumer."""
        try:
            from dbos.kafka import kafka_consumer

            return kafka_consumer(
                _get_or_create_dbos_registry(), config, topics, in_order
            )
        except ModuleNotFoundError as e:
            raise DBOSException(
                f"{e.name} dependency not found. Please install {e.name} via your package manager."
            ) from e

    @classmethod
    def start_workflow(
        cls,
        func: Workflow[P, R],
        *args: P.args,
        **kwargs: P.kwargs,
    ) -> WorkflowHandle[R]:
        """Invoke a workflow function in the background, returning a handle to the ongoing execution."""
        return _start_workflow(_get_dbos_instance(), func, None, True, *args, **kwargs)

    @classmethod
    def get_workflow_status(cls, workflow_id: str) -> Optional[WorkflowStatus]:
        """Return the status of a workflow execution."""
        ctx = get_local_dbos_context()
        if ctx and ctx.is_within_workflow():
            ctx.function_id += 1
            stat = asyncio.run(
                _get_dbos_instance()._sys_db.get_workflow_status_within_wf(
                    workflow_id, ctx.workflow_id, ctx.function_id
                )
            )
        else:
            stat = asyncio.run(
                _get_dbos_instance()._sys_db.get_workflow_status(workflow_id)
            )
        if stat is None:
            return None

        return WorkflowStatus(
            workflow_id=workflow_id,
            status=stat["status"],
            name=stat["name"],
            recovery_attempts=stat["recovery_attempts"],
            class_name=stat["class_name"],
            config_name=stat["config_name"],
            authenticated_user=stat["authenticated_user"],
            assumed_role=stat["assumed_role"],
            authenticated_roles=(
                json.loads(stat["authenticated_roles"])
                if stat["authenticated_roles"] is not None
                else None
            ),
        )

    @classmethod
    def retrieve_workflow(
        cls, workflow_id: str, existing_workflow: bool = True
    ) -> WorkflowHandle[R]:
        """Return a `WorkflowHandle` for a workflow execution."""
        dbos = _get_dbos_instance()
        if existing_workflow:
            stat = dbos.get_workflow_status(workflow_id)
            if stat is None:
                raise DBOSNonExistentWorkflowError(workflow_id)
        return _WorkflowHandlePolling(workflow_id, dbos)

    @classmethod
    def send(
        cls, destination_id: str, message: Any, topic: Optional[str] = None
    ) -> None:
        """Send a message to a workflow execution."""
        return asyncio.run(_send(_get_dbos_instance(), destination_id, message, topic))

    @classmethod
    async def send_async(
        cls, destination_id: str, message: Any, topic: Optional[str] = None
    ) -> None:
        """Send a message to a workflow execution."""
        return await _send(_get_dbos_instance(), destination_id, message, topic)

    @classmethod
    def recv(cls, topic: Optional[str] = None, timeout_seconds: float = 60) -> Any:
        """
        Receive a workflow message.

        This function is to be called from within a workflow.
        `recv` will return the message sent on `topic`, waiting if necessary.
        """
        return asyncio.run(_recv(_get_dbos_instance(), topic, timeout_seconds))

    @classmethod
    async def recv_async(
        cls, topic: Optional[str] = None, timeout_seconds: float = 60
    ) -> Any:
        return await _recv(_get_dbos_instance(), topic, timeout_seconds)

    @classmethod
    def sleep(cls, seconds: float) -> None:
        """
        Sleep for the specified time (in seconds).

        It is important to use `DBOS.sleep` (as opposed to any other sleep) within workflows,
        as the `DBOS.sleep`s are durable and completed sleeps will be skipped during recovery.
        """

        attributes: TracedAttributes = {
            "name": "sleep",
        }
        if seconds <= 0:
            return
        with EnterDBOSStep(attributes) as ctx:
            asyncio.run(
                _get_dbos_instance()._sys_db.sleep(
                    ctx.workflow_id, ctx.curr_step_function_id, seconds
                )
            )

    @classmethod
    async def sleep_async(cls, seconds: float) -> None:
        attributes: TracedAttributes = {
            "name": "sleep",
        }
        if seconds <= 0:
            return
        with EnterDBOSStep(attributes) as ctx:
            await _get_dbos_instance()._sys_db.sleep(
                ctx.workflow_id, ctx.curr_step_function_id, seconds
            )

    @classmethod
    def set_event(cls, key: str, value: Any) -> None:
        """
        Set a workflow event.

        This function is to be called from within a workflow.

        `set_event` sets the `value` of `key` for the current workflow instance ID.
        This `value` can then be retrieved by other functions, using `get_event` below.

        Each workflow invocation should only call set_event once per `key`.

        Args:
            key(str): The event key / name within the workflow
            value(Any): A serializable value to associate with the key

        """
        asyncio.run(_set_event(_get_dbos_instance(), key, value))

    @classmethod
    async def set_event_async(cls, key: str, value: Any) -> None:
        await _set_event(_get_dbos_instance(), key, value)

    @classmethod
    def get_event(cls, workflow_id: str, key: str, timeout_seconds: float = 60) -> Any:
        """
        Return the `value` of a workflow event, waiting for it to occur if necessary.

        `get_event` waits for a corresponding `set_event` by the workflow with ID `workflow_id` with the same `key`.

        Args:
            workflow_id(str): The workflow instance ID that is expected to call `set_event` on `key`
            key(str): The event key / name within the workflow
            timeout_seconds(float): The amount of time to wait, in case `set_event` has not yet been called byt the workflow

        """
        return asyncio.run(
            _get_event(_get_dbos_instance(), workflow_id, key, timeout_seconds)
        )

    @classmethod
    async def get_event_async(
        cls, workflow_id: str, key: str, timeout_seconds: float = 60
    ) -> Any:
        return await _get_event(_get_dbos_instance(), workflow_id, key, timeout_seconds)

    @classmethod
    def execute_workflow_id(cls, workflow_id: str) -> WorkflowHandle[Any]:
        """Execute a workflow by ID (for recovery)."""
        return _execute_workflow_id(_get_dbos_instance(), workflow_id)

    @classmethod
    def recover_pending_workflows(
        cls, executor_ids: List[str] = ["local"]
    ) -> List[WorkflowHandle[Any]]:
        """Find all PENDING workflows and execute them."""
        return _recover_pending_workflows(_get_dbos_instance(), executor_ids)

    @classproperty
    def logger(cls) -> Logger:
        """Return the DBOS `Logger` for the current context."""
        return dbos_logger  # TODO get from context if appropriate...

    @classproperty
    def config(cls) -> ConfigFile:
        """Return the DBOS `ConfigFile` for the current context."""
        global _dbos_global_instance
        if _dbos_global_instance is not None:
            return _dbos_global_instance.config
        reg = _get_or_create_dbos_registry()
        if reg.config is not None:
            return reg.config
        config = load_config()
        reg.config = config
        return config

    @classproperty
    def sql_session(cls) -> Session:
        """Return the SQLAlchemy `Session` for the current context, which must be within a transaction function."""
        ctx = assert_current_dbos_context()
        assert ctx.is_transaction(), "db is only available within a transaction."
        rv = ctx.sql_session
        assert rv
        return rv

    @classproperty
    def async_sql_session(cls) -> AsyncSession:
        """Return the SQLAlchemy `Session` for the current context, which must be within a transaction function."""
        ctx = assert_current_dbos_context()
        assert ctx.is_transaction(), "db is only available within a transaction."
        rv = ctx.async_sql_session
        assert rv
        return rv

    @classproperty
    def workflow_id(cls) -> str:
        """Return the workflow ID for the current context, which must be executing a workflow function."""
        ctx = assert_current_dbos_context()
        assert (
            ctx.is_within_workflow()
        ), "workflow_id is only available within a DBOS operation."
        return ctx.workflow_id

    @classproperty
    def parent_workflow_id(cls) -> str:
        """
        Return the workflow ID for the parent workflow.

        `parent_workflow_id` must be accessed from within a workflow function.
        """

        ctx = assert_current_dbos_context()
        assert (
            ctx.is_within_workflow()
        ), "parent_workflow_id is only available within a workflow."
        return ctx.parent_workflow_id

    @classproperty
    def span(cls) -> Span:
        """Return the tracing `Span` associated with the current context."""
        ctx = assert_current_dbos_context()
        return ctx.get_current_span()

    @classproperty
    def request(cls) -> Optional["Request"]:
        """Return the HTTP `Request`, if any, associated with the current context."""
        ctx = assert_current_dbos_context()
        return ctx.request

    @classproperty
    def authenticated_user(cls) -> Optional[str]:
        """Return the current authenticated user, if any, associated with the current context."""
        ctx = assert_current_dbos_context()
        return ctx.authenticated_user

    @classproperty
    def authenticated_roles(cls) -> Optional[List[str]]:
        """Return the roles granted to the current authenticated user, if any, associated with the current context."""
        ctx = assert_current_dbos_context()
        return ctx.authenticated_roles

    @classproperty
    def assumed_role(cls) -> Optional[str]:
        """Return the role currently assumed by the authenticated user, if any, associated with the current context."""
        ctx = assert_current_dbos_context()
        return ctx.assumed_role

    @classmethod
    def set_authentication(
        cls, authenticated_user: Optional[str], authenticated_roles: Optional[List[str]]
    ) -> None:
        """Set the current authenticated user and granted roles into the current context."""
        ctx = assert_current_dbos_context()
        ctx.authenticated_user = authenticated_user
        ctx.authenticated_roles = authenticated_roles


@dataclass
class WorkflowStatus:
    """
    Status of workflow execution.

    This captures the state of a workflow execution at a point in time.

    Attributes:
        workflow_id(str):  The ID of the workflow execution
        status(str):  The status of the execution, from `WorkflowStatusString`
        name(str): The workflow function name
        class_name(str): For member functions, the name of the class containing the workflow function
        config_name(str): For instance member functions, the name of the class instance for the execution
        authenticated_user(str): The user who invoked the workflow
        assumed_role(str): The access role used by the user to allow access to the workflow function
        authenticated_roles(List[str]): List of all access roles available to the authenticated user
        recovery_attempts(int): Number of times the workflow has been restarted (usually by recovery)

    """

    workflow_id: str
    status: str
    name: str
    class_name: Optional[str]
    config_name: Optional[str]
    authenticated_user: Optional[str]
    assumed_role: Optional[str]
    authenticated_roles: Optional[List[str]]
    recovery_attempts: Optional[int]


class WorkflowHandle(Generic[R], Protocol):
    """
    Handle to a workflow function.

    `WorkflowHandle` represents a current or previous workflow function invocation,
    allowing its status and result to be accessed.

    Attributes:
        workflow_id(str): Workflow ID of the function invocation

    """

    def __init__(self, workflow_id: str) -> None: ...

    workflow_id: str

    def get_workflow_id(self) -> str:
        """Return the applicable workflow ID."""
        ...

    def get_result(self) -> R:
        """Return the result of the workflow function invocation, waiting if necessary."""
        ...

    def get_status(self) -> WorkflowStatus:
        """Return the current workflow function invocation status as `WorkflowStatus`."""
        ...


class DBOSConfiguredInstance:
    """
    Base class for classes containing DBOS member functions.

    When a class contains DBOS functions that access instance state, the DBOS workflow
    executor needs a name for the instance.  This name is recorded in the database, and
    used to refer to the proper instance upon recovery.

    Use `DBOSConfiguredInstance` to specify the instance name and register the instance
    with the DBOS workflow executor.

    Attributes:
        config_name(str):  Instance name

    """

    def __init__(self, config_name: str) -> None:
        self.config_name = config_name
        DBOS.register_instance(self)


# Apps that import DBOS probably don't exit.  If they do, let's see if
#   it looks like startup was abandoned or a call was forgotten...
def log_exit_info() -> None:
    if _dbos_global_registry is None:
        # Probably used as or for a support module
        return
    if _dbos_global_instance is None:
        print("DBOS exiting; functions were registered but DBOS() was not called")
        dbos_logger.warning(
            "DBOS exiting; functions were registered but DBOS() was not called"
        )
        return
    if not _dbos_global_instance._launched:
        print("DBOS exiting; DBOS exists but launch() was not called")
        dbos_logger.warning("DBOS exiting; DBOS exists but launch() was not called")
        return


# Register the exit hook
atexit.register(log_exit_info)<|MERGE_RESOLUTION|>--- conflicted
+++ resolved
@@ -42,9 +42,6 @@
 from dbos.decorators import classproperty
 from dbos.queue import Queue, queue_thread
 from dbos.recovery import _recover_pending_workflows, _startup_recovery_thread
-<<<<<<< HEAD
-from dbos.registrations import DBOSClassInfo, get_or_create_class_info
-=======
 from dbos.registrations import (
     DEFAULT_MAX_RECOVERY_ATTEMPTS,
     DBOSClassInfo,
@@ -52,7 +49,6 @@
     set_dbos_func_name,
     set_temp_workflow_type,
 )
->>>>>>> 0c2063c1
 from dbos.roles import default_required_roles, required_roles
 from dbos.scheduler.scheduler import ScheduledWorkflow, scheduled
 
